/*
 * Copyright 2017 Anton Tananaev (anton@traccar.org)
 * Copyright 2017 Andrey Kunitsyn (andrey@traccar.org)
 *
 * Licensed under the Apache License, Version 2.0 (the "License");
 * you may not use this file except in compliance with the License.
 * You may obtain a copy of the License at
 *
 *     http://www.apache.org/licenses/LICENSE-2.0
 *
 * Unless required by applicable law or agreed to in writing, software
 * distributed under the License is distributed on an "AS IS" BASIS,
 * WITHOUT WARRANTIES OR CONDITIONS OF ANY KIND, either express or implied.
 * See the License for the specific language governing permissions and
 * limitations under the License.
 */
package org.traccar.reports.model;

public class TripsConfig {

    public TripsConfig() {
    }

<<<<<<< HEAD
    public TripsConfig(double minimalTripDistance, long minimalTripDuration,
            long minimalParkingDuration, long minimalNoDataDuration) {
=======
    public TripsConfig(double minimalTripDistance, long minimalTripDuration, long minimalParkingDuration,
            boolean greedyParking, long minimalNoDataDuration, boolean useIgnition) {
>>>>>>> 5606c72b
        this.minimalTripDistance = minimalTripDistance;
        this.minimalTripDuration = minimalTripDuration;
        this.minimalParkingDuration = minimalParkingDuration;
        this.minimalNoDataDuration = minimalNoDataDuration;
        this.useIgnition = useIgnition;
    }

    private double minimalTripDistance;

    public double getMinimalTripDistance() {
        return minimalTripDistance;
    }

    public void setMinimalTripDistance(double minimalTripDistance) {
        this.minimalTripDistance = minimalTripDistance;
    }

    private long minimalTripDuration;

    public long getMinimalTripDuration() {
        return minimalTripDuration;
    }

    public void setMinimalTripDuration(long minimalTripDuration) {
        this.minimalTripDuration = minimalTripDuration;
    }

    private long minimalParkingDuration;

    public long getMinimalParkingDuration() {
        return minimalParkingDuration;
    }

    public void setMinimalParkingDuration(long minimalParkingDuration) {
        this.minimalParkingDuration = minimalParkingDuration;
    }

    private long minimalNoDataDuration;

    public long getMinimalNoDataDuration() {
        return minimalNoDataDuration;
    }

    public void setMinimalNoDataDuration(long minimalNoDataDuration) {
        this.minimalNoDataDuration = minimalNoDataDuration;
    }

    private boolean useIgnition;

    public boolean getUseIgnition() {
        return useIgnition;
    }

    public void setUseIgnition(boolean useIgnition) {
        this.useIgnition = useIgnition;
    }

}<|MERGE_RESOLUTION|>--- conflicted
+++ resolved
@@ -21,13 +21,8 @@
     public TripsConfig() {
     }
 
-<<<<<<< HEAD
-    public TripsConfig(double minimalTripDistance, long minimalTripDuration,
-            long minimalParkingDuration, long minimalNoDataDuration) {
-=======
     public TripsConfig(double minimalTripDistance, long minimalTripDuration, long minimalParkingDuration,
-            boolean greedyParking, long minimalNoDataDuration, boolean useIgnition) {
->>>>>>> 5606c72b
+            long minimalNoDataDuration, boolean useIgnition) {
         this.minimalTripDistance = minimalTripDistance;
         this.minimalTripDuration = minimalTripDuration;
         this.minimalParkingDuration = minimalParkingDuration;

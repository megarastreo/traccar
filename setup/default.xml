<?xml version='1.0' encoding='UTF-8'?>

<!DOCTYPE properties SYSTEM 'http://java.sun.com/dtd/properties.dtd'>

<properties>

    <!-- SERVER CONFIG -->

    <entry key='web.enable'>true</entry>
    <entry key='web.port'>8082</entry>
    <entry key='web.path'>./web</entry>
    <entry key='web.cacheControl'>max-age=3600,public</entry>

    <entry key='geocoder.enable'>true</entry>
    <entry key='geocoder.type'>google</entry>

    <entry key='logger.enable'>true</entry>
    <entry key='logger.level'>all</entry>
    <entry key='logger.file'>./logs/tracker-server.log</entry>

    <entry key='event.enable'>true</entry>
    <entry key='processing.computedAttributes.enable'>true</entry>

    <entry key='media.path'>./media</entry>

    <entry key='server.statistics'>https://www.traccar.org/analytics/</entry>

    <!-- DATABASE CONFIG -->

    <entry key='database.ignoreUnknown'>true</entry>

    <entry key='database.generateQueries'>true</entry>

    <entry key='database.changelog'>./schema/changelog-master.xml</entry>
 
    <entry key='database.loginUser'>
        SELECT * FROM users
        WHERE email = :email
    </entry>

    <entry key='database.selectPositions'>
        SELECT * FROM positions WHERE deviceId = :deviceId AND fixTime BETWEEN :from AND :to ORDER BY fixTime
    </entry>

    <entry key='database.selectLatestPositions'>
        SELECT positions.* FROM positions INNER JOIN devices ON positions.id = devices.positionid;
    </entry>

    <entry key='database.updateLatestPosition'>
        UPDATE devices SET positionId = :id WHERE id = :deviceId
    </entry>

    <entry key='database.selectEvents'>
        SELECT * FROM events WHERE deviceId = :deviceId AND serverTime BETWEEN :from AND :to ORDER BY serverTime
    </entry>

    <entry key='database.deletePositions'>
        DELETE FROM positions WHERE serverTime &lt; :serverTime AND id NOT IN (SELECT positionId FROM devices WHERE positionId IS NOT NULL)
    </entry>

    <entry key='database.deleteEvents'>
        DELETE FROM events WHERE serverTime &lt; :serverTime
    </entry>

    <entry key='database.selectStatistics'>
        SELECT * FROM statistics WHERE captureTime BETWEEN :from AND :to ORDER BY captureTime
    </entry>

    <!-- PROTOCOL CONFIG -->

    <entry key='gps103.port'>5001</entry>
    <entry key='tk103.port'>5002</entry>
    <entry key='gl100.port'>5003</entry>
    <entry key='gl200.port'>5004</entry>
    <entry key='t55.port'>5005</entry>
    <entry key='xexun.port'>5006</entry>
    <entry key='xexun.extended'>false</entry>
    <entry key='totem.port'>5007</entry>
    <entry key='enfora.port'>5008</entry>
    <entry key='meiligao.port'>5009</entry>
    <entry key='trv.port'>5010</entry>
    <entry key='suntech.port'>5011</entry>
    <entry key='progress.port'>5012</entry>
    <entry key='h02.port'>5013</entry>
    <entry key='jt600.port'>5014</entry>
    <entry key='huabao.port'>5015</entry>
    <entry key='v680.port'>5016</entry>
    <entry key='pt502.port'>5017</entry>
    <entry key='tr20.port'>5018</entry>
    <entry key='navis.port'>5019</entry>
    <entry key='meitrack.port'>5020</entry>
    <entry key='skypatrol.port'>5021</entry>
    <entry key='gt02.port'>5022</entry>
    <entry key='gt06.port'>5023</entry>
    <entry key='megastek.port'>5024</entry>
    <entry key='navigil.port'>5025</entry>
    <entry key='gpsgate.port'>5026</entry>
    <entry key='teltonika.port'>5027</entry>
    <entry key='mta6.port'>5028</entry>
    <entry key='tzone.port'>5029</entry>
    <entry key='tlt2h.port'>5030</entry>
    <entry key='taip.port'>5031</entry>
    <entry key='wondex.port'>5032</entry>
    <entry key='cellocator.port'>5033</entry>
    <entry key='galileo.port'>5034</entry>
    <entry key='ywt.port'>5035</entry>
    <entry key='tk102.port'>5036</entry>
    <entry key='intellitrac.port'>5037</entry>
    <entry key='gpsmta.port'>5038</entry>
    <entry key='wialon.port'>5039</entry>
    <entry key='carscop.port'>5040</entry>
    <entry key='apel.port'>5041</entry>
    <entry key='manpower.port'>5042</entry>
    <entry key='globalsat.port'>5043</entry>
    <entry key='atrack.port'>5044</entry>
    <entry key='pt3000.port'>5045</entry>
    <entry key='ruptela.port'>5046</entry>
    <entry key='topflytech.port'>5047</entry>
    <entry key='laipac.port'>5048</entry>
    <entry key='aplicom.port'>5049</entry>
    <entry key='gotop.port'>5050</entry>
    <entry key='sanav.port'>5051</entry>
    <entry key='gator.port'>5052</entry>
    <entry key='noran.port'>5053</entry>
    <entry key='m2m.port'>5054</entry>
    <entry key='osmand.port'>5055</entry>
    <entry key='easytrack.port'>5056</entry>
    <entry key='gpsmarker.port'>5057</entry>
    <entry key='khd.port'>5058</entry>
    <entry key='piligrim.port'>5059</entry>
    <entry key='stl060.port'>5060</entry>
    <entry key='cartrack.port'>5061</entry>
    <entry key='minifinder.port'>5062</entry>
    <entry key='haicom.port'>5063</entry>
    <entry key='eelink.port'>5064</entry>
    <entry key='box.port'>5065</entry>
    <entry key='freedom.port'>5066</entry>
    <entry key='telic.port'>5067</entry>
    <entry key='trackbox.port'>5068</entry>
    <entry key='visiontek.port'>5069</entry>
    <entry key='orion.port'>5070</entry>
    <entry key='riti.port'>5071</entry>
    <entry key='ulbotech.port'>5072</entry>
    <entry key='tramigo.port'>5073</entry>
    <entry key='tr900.port'>5074</entry>
    <entry key='ardi01.port'>5075</entry>
    <entry key='xt013.port'>5076</entry>
    <entry key='autofon.port'>5077</entry>
    <entry key='gosafe.port'>5078</entry>
    <entry key='tt8850.port'>5079</entry>
    <entry key='bce.port'>5080</entry>
    <entry key='xirgo.port'>5081</entry>
    <entry key='calamp.port'>5082</entry>
    <entry key='mtx.port'>5083</entry>
    <entry key='tytan.port'>5084</entry>
    <entry key='avl301.port'>5085</entry>
    <entry key='castel.port'>5086</entry>
    <entry key='mxt.port'>5087</entry>
    <entry key='cityeasy.port'>5088</entry>
    <entry key='aquila.port'>5089</entry>
    <entry key='flextrack.port'>5090</entry>
    <entry key='blackkite.port'>5091</entry>
    <entry key='adm.port'>5092</entry>
    <entry key='watch.port'>5093</entry>
    <entry key='t800x.port'>5094</entry>
    <entry key='upro.port'>5095</entry>
    <entry key='auro.port'>5096</entry>
    <entry key='disha.port'>5097</entry>
    <entry key='thinkrace.port'>5098</entry>
    <entry key='pathaway.port'>5099</entry>
    <entry key='arnavi.port'>5100</entry>
    <entry key='nvs.port'>5101</entry>
    <entry key='kenji.port'>5102</entry>
    <entry key='astra.port'>5103</entry>
    <entry key='homtecs.port'>5104</entry>
    <entry key='fox.port'>5105</entry>
    <entry key='gnx.port'>5106</entry>
    <entry key='arknav.port'>5107</entry>
    <entry key='supermate.port'>5108</entry>
    <entry key='appello.port'>5109</entry>
    <entry key='idpl.port'>5110</entry>
    <entry key='huasheng.port'>5111</entry>
    <entry key='l100.port'>5112</entry>
    <entry key='granit.port'>5113</entry>
    <entry key='carcell.port'>5114</entry>
    <entry key='obddongle.port'>5115</entry>
    <entry key='hunterpro.port'>5116</entry>
    <entry key='raveon.port'>5117</entry>
    <entry key='cradlepoint.port'>5118</entry>
    <entry key='arknavx8.port'>5119</entry>
    <entry key='autograde.port'>5120</entry>
    <entry key='oigo.port'>5121</entry>
    <entry key='jpkorjar.port'>5122</entry>
    <entry key='cguard.port'>5123</entry>
    <entry key='fifotrack.port'>5124</entry>
    <entry key='smokey.port'>5125</entry>
    <entry key='extremtrac.port'>5126</entry>
    <entry key='trakmate.port'>5127</entry>
    <entry key='at2000.port'>5128</entry>
    <entry key='maestro.port'>5129</entry>
    <entry key='ais.port'>5130</entry>
    <entry key='gt30.port'>5131</entry>
    <entry key='tmg.port'>5132</entry>
    <entry key='pretrace.port'>5133</entry>
    <entry key='pricol.port'>5134</entry>
    <entry key='siwi.port'>5135</entry>
    <entry key='starlink.port'>5136</entry>
    <entry key='dmt.port'>5137</entry>
    <entry key='xt2400.port'>5138</entry>
    <entry key='dmthttp.port'>5139</entry>
    <entry key='alematics.port'>5140</entry>
    <entry key='gps056.port'>5141</entry>
    <entry key='flexcomm.port'>5142</entry>
    <entry key='vt200.port'>5143</entry>
    <entry key='owntracks.port'>5144</entry>
    <entry key='vtfms.port'>5145</entry>
    <entry key='tlv.port'>5146</entry>
    <entry key='esky.port'>5147</entry>
    <entry key='genx.port'>5148</entry>
<<<<<<< HEAD
    <entry key='arnavi4.port'>5149</entry>
=======
    <entry key='flespi.port'>5149</entry>
    <entry key='dway.port'>5150</entry>
>>>>>>> dcc7e0c6

</properties><|MERGE_RESOLUTION|>--- conflicted
+++ resolved
@@ -217,11 +217,9 @@
     <entry key='tlv.port'>5146</entry>
     <entry key='esky.port'>5147</entry>
     <entry key='genx.port'>5148</entry>
-<<<<<<< HEAD
-    <entry key='arnavi4.port'>5149</entry>
-=======
     <entry key='flespi.port'>5149</entry>
     <entry key='dway.port'>5150</entry>
->>>>>>> dcc7e0c6
+    <entry key='arnavi4.port'>5151</entry>
+
 
 </properties>